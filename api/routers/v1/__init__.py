
from fastapi import APIRouter

# Authentication routers
from .auth import router as auth_router
from .registration import router as registration_router
from .password import router as password_router

# Editor module routers
from .editor_categories import router as editor_categories_router
from .editor_tags import router as editor_tags_router
from .editor_posts import router as editor_posts_router
from .editor_dashboard import router as editor_dashboard_router

# Public web routers
from .web_posts import router as web_posts_router
from .web_comments import router as web_comments_router, comment_router
from .web_interactions import router as web_interactions_router
from .web_profile import router as web_profile_router

<<<<<<< HEAD
=======
# Social feature routers
from .social_interactions import router as social_interactions_router
from .social_profiles import router as social_profiles_router
from .social_analytics import router as social_analytics_router
from .activity_feeds import router as activity_feeds_router

# Admin routers (if they exist)
>>>>>>> f22e4530
try:
    from .admin import router as admin_router
except ImportError:
    admin_router = None

router = APIRouter(prefix="/v1")

# Include authentication routes - let routers use their own tags
router.include_router(auth_router)
router.include_router(registration_router)
router.include_router(password_router)

router.include_router(editor_categories_router)
router.include_router(editor_tags_router)
router.include_router(editor_posts_router)
router.include_router(editor_dashboard_router)

router.include_router(web_posts_router)
router.include_router(web_comments_router)
router.include_router(comment_router)  # Has its own "Comment Management" tag
router.include_router(web_interactions_router)
router.include_router(web_profile_router)

# Include social feature routes
router.include_router(social_interactions_router)
router.include_router(social_profiles_router)
router.include_router(social_analytics_router)
router.include_router(activity_feeds_router)

if admin_router:
    router.include_router(admin_router, prefix="/admin")
<|MERGE_RESOLUTION|>--- conflicted
+++ resolved
@@ -18,8 +18,6 @@
 from .web_interactions import router as web_interactions_router
 from .web_profile import router as web_profile_router
 
-<<<<<<< HEAD
-=======
 # Social feature routers
 from .social_interactions import router as social_interactions_router
 from .social_profiles import router as social_profiles_router
@@ -27,7 +25,6 @@
 from .activity_feeds import router as activity_feeds_router
 
 # Admin routers (if they exist)
->>>>>>> f22e4530
 try:
     from .admin import router as admin_router
 except ImportError:
