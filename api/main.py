<<<<<<< HEAD
from fastapi import FastAPI
from fastapi.responses import RedirectResponse
from routers.v1 import router as v1_router
from database.connection import db_health_check, init_db


def include_routers(app: FastAPI) -> None:
    @app.get("/", include_in_schema=False)
    async def redirect_to_docs():
        return RedirectResponse(url="/docs")

    @app.get("/health", tags=["Health"])
    async def health_check():
        db_healthy = await db_health_check()
        await  init_db()

        return {
            "status": "Healthy" if db_healthy else "unhealthy",
            "version": "1.0.0",
            "environment": "development",
            "database": "connected" if db_healthy else "disconnected",
        }
        
    app.include_router(v1_router)

def create_application() -> FastAPI:
    app = FastAPI(
        title="CraftyXhub API",
        description="CraftyXhub Content Management API",
        version="1.0.0",
        docs_url="/docs" ,
        redoc_url="/redoc" ,
        openapi_url="/openapi.json",
        contact={
            "name": "CraftyXhub Support",
            "email": "support@craftyhub.com",
        }
    )
    
    include_routers(app)
    return app

app = create_application()


if __name__ == "__main__":
    import uvicorn

    uvicorn.run(
        "main:app",
        host="127.0.0.1",
        port=8000,
        reload=True
=======
import logging
from contextlib import asynccontextmanager
from fastapi import FastAPI
from fastapi.middleware.cors import CORSMiddleware
from fastapi.responses import RedirectResponse
from routers.v1 import router as v1_router
from database.connection import db_health_check, init_db, close_db, drop_all_tables


def include_routers(app: FastAPI) -> None:
    @app.get("/", include_in_schema=False)
    async def redirect_to_docs():
        return RedirectResponse(url="/docs")

    @app.get("/health", tags=["Health"])
    async def health_check():
        db_healthy = await db_health_check()
        await  init_db()

        # await drop_all_tables()
        return {
            "status": "Healthy" if db_healthy else "unhealthy",
            "version": "1.0.0",
            "environment": "development",
            "database": "connected" if db_healthy else "disconnected",
        }
        
    app.include_router(v1_router)

def create_application() -> FastAPI:
    app = FastAPI(
        title="CraftyXhub API",
        description="CraftyXhub Content Management API",
        version="1.0.0",
        docs_url="/docs" ,
        redoc_url="/redoc" ,
        openapi_url="/openapi.json",
        contact={
            "name": "CraftyXhub Support",
            "email": "support@craftyhub.com",
        }
    )
    
    # Add CORS middleware
    app.add_middleware(
        CORSMiddleware,
        allow_origins=["*"],  # Allow all origins for development
        allow_credentials=False,  # Set to False when using allow_origins=["*"]
        allow_methods=["*"],
        allow_headers=["*"],
    )
    
    include_routers(app)
    return app

app = create_application()


if __name__ == "__main__":
    import uvicorn

    uvicorn.run(
        "main:app",
        host="127.0.0.1",
        port=8000,
        reload=True
>>>>>>> ba5d3da6
    ) <|MERGE_RESOLUTION|>--- conflicted
+++ resolved
@@ -1,4 +1,3 @@
-<<<<<<< HEAD
 from fastapi import FastAPI
 from fastapi.responses import RedirectResponse
 from routers.v1 import router as v1_router
@@ -52,72 +51,4 @@
         host="127.0.0.1",
         port=8000,
         reload=True
-=======
-import logging
-from contextlib import asynccontextmanager
-from fastapi import FastAPI
-from fastapi.middleware.cors import CORSMiddleware
-from fastapi.responses import RedirectResponse
-from routers.v1 import router as v1_router
-from database.connection import db_health_check, init_db, close_db, drop_all_tables
-
-
-def include_routers(app: FastAPI) -> None:
-    @app.get("/", include_in_schema=False)
-    async def redirect_to_docs():
-        return RedirectResponse(url="/docs")
-
-    @app.get("/health", tags=["Health"])
-    async def health_check():
-        db_healthy = await db_health_check()
-        await  init_db()
-
-        # await drop_all_tables()
-        return {
-            "status": "Healthy" if db_healthy else "unhealthy",
-            "version": "1.0.0",
-            "environment": "development",
-            "database": "connected" if db_healthy else "disconnected",
-        }
-        
-    app.include_router(v1_router)
-
-def create_application() -> FastAPI:
-    app = FastAPI(
-        title="CraftyXhub API",
-        description="CraftyXhub Content Management API",
-        version="1.0.0",
-        docs_url="/docs" ,
-        redoc_url="/redoc" ,
-        openapi_url="/openapi.json",
-        contact={
-            "name": "CraftyXhub Support",
-            "email": "support@craftyhub.com",
-        }
-    )
-    
-    # Add CORS middleware
-    app.add_middleware(
-        CORSMiddleware,
-        allow_origins=["*"],  # Allow all origins for development
-        allow_credentials=False,  # Set to False when using allow_origins=["*"]
-        allow_methods=["*"],
-        allow_headers=["*"],
-    )
-    
-    include_routers(app)
-    return app
-
-app = create_application()
-
-
-if __name__ == "__main__":
-    import uvicorn
-
-    uvicorn.run(
-        "main:app",
-        host="127.0.0.1",
-        port=8000,
-        reload=True
->>>>>>> ba5d3da6
     ) 